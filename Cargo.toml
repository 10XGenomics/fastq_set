--- conflicted
+++ resolved
@@ -20,11 +20,7 @@
 log = "*"
 bincode = "1.0.1"
 fxhash = "0.2.1"
-<<<<<<< HEAD
-rand = "0.5.1"
-=======
 rand = "0.5.0"
->>>>>>> b7936f7e
 itertools = ">=0.6"
 lz4 = "*"
 fastq = "^0.6"
